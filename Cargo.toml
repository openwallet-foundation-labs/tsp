[workspace]
resolver = "2"
members = [ "tsp", "examples", "fuzz" , "tsp-python", "tsp-javascript"]

[workspace.package]
version = "0.1.0"
edition = "2021"
license = "Apache-2.0 OR MIT"
repository = "https://github.com/openwallet-foundation-labs/tsp"
homepage = "https://github.com/openwallet-foundation-labs/tsp"
readme = "./README.md"
description = "Rust implementation of the Trust Spanning Protocol"
publish = false
rust-version = "1.77"

[workspace.dependencies]
# generic
base64ct = { version = "1.6", default-features = false, features = ["alloc", "std"] }
thiserror = "1.0"
url = { version = "2.5", features = ["serde"] }
zeroize = "1.8"
once_cell = "1.19"
#crypto
ed25519-dalek = { version = "2.1.1", default-features = false, features = ["fast", "std", "zeroize", "rand_core"] }
<<<<<<< HEAD
hpke = { git = "https://github.com/marlonbaeten/rust-hpke", branch = "keys-by-reference", features = ["alloc", "std"] }
hpke_pq = { version = "0.11.1", features = ["alloc", "std", "xyber768d00"] }
=======
hpke = { version = "0.12", features = ["std"] }
>>>>>>> fc5db84a
rand = "0.8.5"
sha2 = "0.10.8"
crypto_box = { version = "0.9.1", features = ["std", "chacha20"] }
# async
async-stream = { version = "0.3"}
futures = { version = "0.3" }
tokio = { version = "1.0", default-features = false, features = ["rt-multi-thread", "net", "macros"] }
aries-askar = { git = "https://github.com/marlonbaeten/aries-askar", branch = "ciborium", default-features = false, features = ["sqlite"] }
# logging
tracing = "0.1"
tracing-subscriber = { version = "0.3.1", default-features = false, features = ["fmt", "ansi", "env-filter", "tracing-log"] }
# transport
tokio-tungstenite = { version = "0.21",  default-features = false, features = ["rustls-tls-native-roots", "stream", "connect"] }
tokio-util = { version = "0.7",  default-features = false, features = ["codec"] }
rustls = "0.23"
tokio-rustls = "0.26"
rustls-pki-types = "1.7"
rustls-native-certs = "0.7"
rustls-pemfile = "2.1"
quinn = "0.11"
# resolve
reqwest = { version = "0.12.3", default-features = false, features = ["rustls-tls-native-roots", "json", "stream", "charset", "http2", "macos-system-configuration"] }
# serialize
serde = { version = "1.0", features = ["derive"] }
serde_json = { version = "1.0" }
serde_with =  {version = "3.8.1", features = ["base64"] }
bs58 = "0.5"
# fuzzing
arbitrary = { version = "1.0", features = ["derive"] }
# cli
clap = { version = "4.5", features = ["derive"] }
# demo server
axum = { version = "0.7", features = ["ws"] }

tsp = { path = "./tsp" }<|MERGE_RESOLUTION|>--- conflicted
+++ resolved
@@ -1,6 +1,6 @@
 [workspace]
 resolver = "2"
-members = [ "tsp", "examples", "fuzz" , "tsp-python", "tsp-javascript"]
+members = ["tsp", "examples", "fuzz", "tsp-python", "tsp-javascript"]
 
 [workspace.package]
 version = "0.1.0"
@@ -15,33 +15,52 @@
 
 [workspace.dependencies]
 # generic
-base64ct = { version = "1.6", default-features = false, features = ["alloc", "std"] }
+base64ct = { version = "1.6", default-features = false, features = [
+    "alloc",
+    "std",
+] }
 thiserror = "1.0"
 url = { version = "2.5", features = ["serde"] }
 zeroize = "1.8"
 once_cell = "1.19"
 #crypto
-ed25519-dalek = { version = "2.1.1", default-features = false, features = ["fast", "std", "zeroize", "rand_core"] }
-<<<<<<< HEAD
-hpke = { git = "https://github.com/marlonbaeten/rust-hpke", branch = "keys-by-reference", features = ["alloc", "std"] }
+ed25519-dalek = { version = "2.1.1", default-features = false, features = [
+    "fast",
+    "std",
+    "zeroize",
+    "rand_core",
+] }
+hpke = { version = "0.12", features = ["std"] }
 hpke_pq = { version = "0.11.1", features = ["alloc", "std", "xyber768d00"] }
-=======
-hpke = { version = "0.12", features = ["std"] }
->>>>>>> fc5db84a
 rand = "0.8.5"
 sha2 = "0.10.8"
 crypto_box = { version = "0.9.1", features = ["std", "chacha20"] }
 # async
-async-stream = { version = "0.3"}
+async-stream = { version = "0.3" }
 futures = { version = "0.3" }
-tokio = { version = "1.0", default-features = false, features = ["rt-multi-thread", "net", "macros"] }
-aries-askar = { git = "https://github.com/marlonbaeten/aries-askar", branch = "ciborium", default-features = false, features = ["sqlite"] }
+tokio = { version = "1.0", default-features = false, features = [
+    "rt-multi-thread",
+    "net",
+    "macros",
+] }
+aries-askar = { git = "https://github.com/marlonbaeten/aries-askar", branch = "ciborium", default-features = false, features = [
+    "sqlite",
+] }
 # logging
 tracing = "0.1"
-tracing-subscriber = { version = "0.3.1", default-features = false, features = ["fmt", "ansi", "env-filter", "tracing-log"] }
+tracing-subscriber = { version = "0.3.1", default-features = false, features = [
+    "fmt",
+    "ansi",
+    "env-filter",
+    "tracing-log",
+] }
 # transport
-tokio-tungstenite = { version = "0.21",  default-features = false, features = ["rustls-tls-native-roots", "stream", "connect"] }
-tokio-util = { version = "0.7",  default-features = false, features = ["codec"] }
+tokio-tungstenite = { version = "0.21", default-features = false, features = [
+    "rustls-tls-native-roots",
+    "stream",
+    "connect",
+] }
+tokio-util = { version = "0.7", default-features = false, features = ["codec"] }
 rustls = "0.23"
 tokio-rustls = "0.26"
 rustls-pki-types = "1.7"
@@ -49,11 +68,18 @@
 rustls-pemfile = "2.1"
 quinn = "0.11"
 # resolve
-reqwest = { version = "0.12.3", default-features = false, features = ["rustls-tls-native-roots", "json", "stream", "charset", "http2", "macos-system-configuration"] }
+reqwest = { version = "0.12.3", default-features = false, features = [
+    "rustls-tls-native-roots",
+    "json",
+    "stream",
+    "charset",
+    "http2",
+    "macos-system-configuration",
+] }
 # serialize
 serde = { version = "1.0", features = ["derive"] }
 serde_json = { version = "1.0" }
-serde_with =  {version = "3.8.1", features = ["base64"] }
+serde_with = { version = "3.8.1", features = ["base64"] }
 bs58 = "0.5"
 # fuzzing
 arbitrary = { version = "1.0", features = ["derive"] }
