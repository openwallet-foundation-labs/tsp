--- conflicted
+++ resolved
@@ -96,16 +96,8 @@
 
     crate::cesr::encode_payload(&secret_payload, sender_in_payload, &mut cesr_message)?;
 
-    // HPKE sender mode: "Auth"
-    #[cfg(not(feature = "essr"))]
-<<<<<<< HEAD
-    let sender_decryption_key = Kem::PrivateKey::from_bytes(sender.decryption_key().as_ref())?;
-    #[cfg(not(feature = "essr"))]
-    let sender_encryption_key = Kem::PublicKey::from_bytes(sender.encryption_key().as_ref())?;
+    // HPKE sender mode: "Auth" for ESSR and PQ features
     #[cfg(all(not(feature = "essr"), not(feature = "pq")))]
-    let mode = OpModeS::Auth((&sender_decryption_key, &sender_encryption_key));
-    #[cfg(any(feature = "essr", feature = "pq"))]
-=======
     let mode = {
         let sender_decryption_key = Kem::PrivateKey::from_bytes(sender.decryption_key().as_ref())?;
         let sender_encryption_key = Kem::PublicKey::from_bytes(sender.encryption_key().as_ref())?;
@@ -113,8 +105,7 @@
         OpModeS::Auth((sender_decryption_key, sender_encryption_key))
     };
 
-    #[cfg(feature = "essr")]
->>>>>>> fc5db84a
+    #[cfg(any(feature = "essr", feature = "pq"))]
     let mode = OpModeS::Base;
 
     // recipient public key
@@ -198,18 +189,11 @@
     #[cfg(any(feature = "essr", feature = "pq"))]
     let mode = OpModeR::Base;
 
-    #[cfg(not(feature = "essr"))]
-<<<<<<< HEAD
-    let sender_encryption_key = Kem::PublicKey::from_bytes(sender.encryption_key().as_ref())?;
-
     #[cfg(all(not(feature = "essr"), not(feature = "pq")))]
-    let mode = OpModeR::Auth(&sender_encryption_key);
-=======
     let mode = {
         let sender_encryption_key = Kem::PublicKey::from_bytes(sender.encryption_key().as_ref())?;
         OpModeR::Auth(sender_encryption_key)
     };
->>>>>>> fc5db84a
 
     // decrypt the ciphertext
     single_shot_open_in_place_detached::<A, Kdf, Kem>(
